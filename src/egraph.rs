use crate::*;
use std::{
    borrow::BorrowMut,
    fmt::{self, Debug, Display},
};

#[cfg(feature = "serde-1")]
use ::serde::{Deserialize, Serialize};

use log::*;

/** A data structure to keep track of equalities between expressions.

Check out the [background tutorial](crate::tutorials::_01_background)
for more information on e-graphs in general.

# E-graphs in `egg`

In `egg`, the main types associated with e-graphs are
[`EGraph`], [`EClass`], [`Language`], and [`Id`].

[`EGraph`] and [`EClass`] are all generic over a
[`Language`], meaning that types actually floating around in the
egraph are all user-defined.
In particular, the e-nodes are elements of your [`Language`].
[`EGraph`]s and [`EClass`]es are additionally parameterized by some
[`Analysis`], abritrary data associated with each e-class.

Many methods of [`EGraph`] deal with [`Id`]s, which represent e-classes.
Because eclasses are frequently merged, many [`Id`]s will refer to the
same e-class.

You can use the `egraph[id]` syntax to get an [`EClass`] from an [`Id`], because
[`EGraph`] implements
[`Index`](struct.EGraph.html#impl-Index<Id>)
and
[`IndexMut`](struct.EGraph.html#impl-IndexMut<Id>).

Enabling the `serde-1` feature on this crate will allow you to
de/serialize [`EGraph`]s using [`serde`](https://serde.rs/).
You must call [`EGraph::rebuild`] after deserializing an e-graph!

[`add`]: EGraph::add()
[`union`]: EGraph::union()
[`rebuild`]: EGraph::rebuild()
[equivalence relation]: https://en.wikipedia.org/wiki/Equivalence_relation
[congruence relation]: https://en.wikipedia.org/wiki/Congruence_relation
[dot]: Dot
[extract]: Extractor
[sound]: https://itinerarium.github.io/phoneme-synthesis/?w=/'igraf/
**/
#[derive(Clone)]
#[cfg_attr(feature = "serde-1", derive(Serialize, Deserialize))]
pub struct EGraph<L: Language, N: Analysis<L>> {
    /// The `Analysis` given when creating this `EGraph`.
    pub analysis: N,
    /// The `Explain` used to explain equivalences in this `EGraph`.
    pub(crate) explain: Option<Explain<L>>,
    unionfind: UnionFind,
    /// Stores each enode's `Id`, not the `Id` of the eclass.
    /// Enodes in the memo are canonicalized at each rebuild, but after rebuilding new
    /// unions can cause them to become out of date.
    #[cfg_attr(feature = "serde-1", serde(with = "vectorize"))]
    memo: HashMap<L, Id>,
    /// Nodes which need to be processed for rebuilding. The `Id` is the `Id` of the enode,
    /// not the canonical id of the eclass.
    pending: Vec<(L, Id)>,
    analysis_pending: IndexSet<(L, Id)>,
    #[cfg_attr(
        feature = "serde-1",
        serde(bound(
            serialize = "N::Data: Serialize",
            deserialize = "N::Data: for<'a> Deserialize<'a>",
        ))
    )]
    classes: HashMap<Id, EClass<L, N::Data>>,
    #[cfg_attr(feature = "serde-1", serde(skip))]
    #[cfg_attr(feature = "serde-1", serde(default = "default_classes_by_op"))]
    pub(crate) classes_by_op: HashMap<std::mem::Discriminant<L>, HashSet<Id>>,
    /// Whether or not reading operation are allowed on this e-graph.
    /// Mutating operations will set this to `false`, and
    /// [`EGraph::rebuild`] will set it to true.
    /// Reading operations require this to be `true`.
    /// Only manually set it if you know what you're doing.
    #[cfg_attr(feature = "serde-1", serde(skip))]
    pub clean: bool,
}

#[cfg(feature = "serde-1")]
fn default_classes_by_op<K>() -> HashMap<K, HashSet<Id>> {
    HashMap::default()
}

impl<L: Language, N: Analysis<L> + Default> Default for EGraph<L, N> {
    fn default() -> Self {
        Self::new(N::default())
    }
}

// manual debug impl to avoid L: Language bound on EGraph defn
impl<L: Language, N: Analysis<L>> Debug for EGraph<L, N> {
    fn fmt(&self, f: &mut fmt::Formatter) -> fmt::Result {
        f.debug_struct("EGraph")
            .field("memo", &self.memo)
            .field("classes", &self.classes)
            .finish()
    }
}

impl<L: Language, N: Analysis<L>> EGraph<L, N> {
    /// Creates a new, empty `EGraph` with the given `Analysis`
    pub fn new(analysis: N) -> Self {
        Self {
            analysis,
            classes: Default::default(),
            unionfind: Default::default(),
            clean: false,
            explain: None,
            pending: Default::default(),
            memo: Default::default(),
            analysis_pending: Default::default(),
            classes_by_op: Default::default(),
        }
    }

    /// Returns an iterator over the eclasses in the egraph.
    pub fn classes(&self) -> impl ExactSizeIterator<Item = &EClass<L, N::Data>> {
        self.classes.values()
    }

    /// Returns an mutating iterator over the eclasses in the egraph.
    pub fn classes_mut(&mut self) -> impl ExactSizeIterator<Item = &mut EClass<L, N::Data>> {
        self.classes.values_mut()
    }

    /// Returns `true` if the egraph is empty
    /// # Example
    /// ```
    /// use egg::{*, SymbolLang as S};
    /// let mut egraph = EGraph::<S, ()>::default();
    /// assert!(egraph.is_empty());
    /// egraph.add(S::leaf("foo"));
    /// assert!(!egraph.is_empty());
    /// ```
    pub fn is_empty(&self) -> bool {
        self.memo.is_empty()
    }

    /// Returns the number of enodes in the `EGraph`.
    ///
    /// Actually returns the size of the hashcons index.
    /// # Example
    /// ```
    /// use egg::{*, SymbolLang as S};
    /// let mut egraph = EGraph::<S, ()>::default();
    /// let x = egraph.add(S::leaf("x"));
    /// let y = egraph.add(S::leaf("y"));
    /// // only one eclass
    /// egraph.union(x, y);
    /// egraph.rebuild();
    ///
    /// assert_eq!(egraph.total_size(), 2);
    /// assert_eq!(egraph.number_of_classes(), 1);
    /// ```
    pub fn total_size(&self) -> usize {
        self.memo.len()
    }

    /// Iterates over the classes, returning the total number of nodes.
    pub fn total_number_of_nodes(&self) -> usize {
        self.classes().map(|c| c.len()).sum()
    }

    /// Returns the number of eclasses in the egraph.
    pub fn number_of_classes(&self) -> usize {
        self.classes.len()
    }

    /// Enable explanations for this `EGraph`.
    /// This allows the egraph to explain why two expressions are
    /// equivalent with the [`explain_equivalence`](EGraph::explain_equivalence) function.
    pub fn with_explanations_enabled(mut self) -> Self {
        if self.explain.is_some() {
            return self;
        }
        if self.total_size() > 0 {
            panic!("Need to set explanations enabled before adding any expressions to the egraph.");
        }
        self.explain = Some(Explain::new());
        self
    }

    /// Disable explanations for this `EGraph`.
    pub fn with_explanations_disabled(mut self) -> Self {
        self.explain = None;
        self
    }

    /// Check if explanations are enabled.
    pub fn are_explanations_enabled(&self) -> bool {
        self.explain.is_some()
    }

    /// When explanations are enabled, this function
    /// produces an [`Explanation`] describing why two expressions are equivalent.
    ///
    /// The [`Explanation`] can be used in it's default tree form or in a less compact
    /// flattened form. Each of these also has a s-expression string representation,
    /// given by [`get_flat_string`](Explanation::get_flat_string) and [`get_string`](Explanation::get_string).
    pub fn explain_equivalence(&mut self, left: &RecExpr<L>, right: &RecExpr<L>) -> Explanation<L> {
        let left = self.add_expr_internal(left);
        let right = self.add_expr_internal(right);
        if let Some(explain) = &mut self.explain {
            explain.explain_equivalence(left, right)
        } else {
            panic!("Use runner.with_explanations_enabled() or egraph.with_explanations_enabled() before running to get explanations.")
        }
    }

    /// When explanations are enabled, this function
    /// produces an [`Explanation`] describing how the given expression came
    /// to be in the egraph.
    ///
    /// The [`Explanation`] begins with some expression that was added directly
    /// into the egraph and ends with the given `expr`.
    /// Note that this function can be called again to explain any intermediate terms
    /// used in the output [`Explanation`].
    pub fn explain_existance(&mut self, expr: &RecExpr<L>) -> Explanation<L> {
        let id = self.add_expr_internal(expr);
        if let Some(explain) = &mut self.explain {
            explain.explain_existance(id)
        } else {
            panic!("Use runner.with_explanations_enabled() or egraph.with_explanations_enabled() before running to get explanations.")
        }
    }

    /// Return an [`Explanation`] for why a pattern appears in the egraph.
    pub fn explain_existance_pattern(
        &mut self,
        pattern: &PatternAst<L>,
        subst: &Subst,
    ) -> Explanation<L> {
        let id = self.add_instantiation_internal(pattern, subst);
        if let Some(explain) = &mut self.explain {
            explain.explain_existance(id)
        } else {
            panic!("Use runner.with_explanations_enabled() or egraph.with_explanations_enabled() before running to get explanations.")
        }
    }

    /// Get an explanation for why an expression matches a pattern.
    pub fn explain_matches(
        &mut self,
        left: &RecExpr<L>,
        right: &PatternAst<L>,
        subst: &Subst,
    ) -> Explanation<L> {
        let left = self.add_expr_internal(left);
        let right = self.add_instantiation_internal(right, subst);
        if let Some(explain) = &mut self.explain {
            explain.explain_equivalence(left, right)
        } else {
            panic!("Use runner.with_explanations_enabled() or egraph.with_explanations_enabled() before running to get explanations.");
        }
    }

    /// Canonicalizes an eclass id.
    ///
    /// This corresponds to the `find` operation on the egraph's
    /// underlying unionfind data structure.
    ///
    /// # Example
    /// ```
    /// use egg::{*, SymbolLang as S};
    /// let mut egraph = EGraph::<S, ()>::default();
    /// let x = egraph.add(S::leaf("x"));
    /// let y = egraph.add(S::leaf("y"));
    /// assert_ne!(egraph.find(x), egraph.find(y));
    ///
    /// egraph.union(x, y);
    /// egraph.rebuild();
    /// assert_eq!(egraph.find(x), egraph.find(y));
    /// ```
    pub fn find(&self, id: Id) -> Id {
        self.unionfind.find(id)
    }

    /// This is private, but internals should use this whenever
    /// possible because it does path compression.
    fn find_mut(&mut self, id: Id) -> Id {
        self.unionfind.find_mut(id)
    }

    /// Creates a [`Dot`] to visualize this egraph. See [`Dot`].
    ///
    pub fn dot(&self) -> Dot<L, N> {
        Dot {
            egraph: self,
            config: vec![],
            use_anchors: true,
        }
    }
}

/// Given an `Id` using the `egraph[id]` syntax, retrieve the e-class.
impl<L: Language, N: Analysis<L>> std::ops::Index<Id> for EGraph<L, N> {
    type Output = EClass<L, N::Data>;
    fn index(&self, id: Id) -> &Self::Output {
        let id = self.find(id);
        self.classes
            .get(&id)
            .unwrap_or_else(|| panic!("Invalid id {}", id))
    }
}

/// Given an `Id` using the `&mut egraph[id]` syntax, retrieve a mutable
/// reference to the e-class.
impl<L: Language, N: Analysis<L>> std::ops::IndexMut<Id> for EGraph<L, N> {
    fn index_mut(&mut self, id: Id) -> &mut Self::Output {
        let id = self.find_mut(id);
        self.classes
            .get_mut(&id)
            .unwrap_or_else(|| panic!("Invalid id {}", id))
    }
}

impl<L: Language, N: Analysis<L>> EGraph<L, N> {
    /// Adds a [`RecExpr`] to the [`EGraph`], returning the id of the RecExpr's eclass.
    ///
    /// # Example
    /// ```
    /// use egg::{*, SymbolLang as S};
    /// let mut egraph = EGraph::<S, ()>::default();
    /// let x = egraph.add(S::leaf("x"));
    /// let y = egraph.add(S::leaf("y"));
    /// let plus = egraph.add(S::new("+", vec![x, y]));
    /// let plus_recexpr = "(+ x y)".parse().unwrap();
    /// assert_eq!(plus, egraph.add_expr(&plus_recexpr));
    /// ```
    ///
    /// [`add_expr`]: EGraph::add_expr()
    pub fn add_expr(&mut self, expr: &RecExpr<L>) -> Id {
        let id = self.add_expr_internal(expr);
        self.find(id)
    }

    /// Adds an expr to the egraph, and returns the uncanonicalized id of the top enode.
    fn add_expr_internal(&mut self, expr: &RecExpr<L>) -> Id {
        let nodes = expr.as_ref();
        let mut new_ids = Vec::with_capacity(nodes.len());
        let mut new_node_q = Vec::with_capacity(nodes.len());
        for node in nodes {
            let new_node = node.clone().map_children(|i| new_ids[usize::from(i)]);
            let size_before = self.unionfind.size();
            let next_id = self.add_internal(new_node);
            if self.unionfind.size() > size_before {
                new_node_q.push(true);
            } else {
                new_node_q.push(false);
            }
            if let Some(explain) = &mut self.explain {
                node.for_each(|child| {
                    // Set the existance reason for new nodes to their parent node.
                    if new_node_q[usize::from(child)] {
                        explain.set_existance_reason(new_ids[usize::from(child)], next_id);
                    }
                });
            }
            new_ids.push(next_id);
        }
        *new_ids.last().unwrap()
    }

    /// Adds a [`Pattern`] and a substitution to the [`EGraph`], returning
    /// the eclass of the instantiated pattern.
    pub fn add_instantiation(&mut self, pat: &PatternAst<L>, subst: &Subst) -> Id {
        let id = self.add_instantiation_internal(pat, subst);
        self.find(id)
    }

    fn add_instantiation_internal(&mut self, pat: &PatternAst<L>, subst: &Subst) -> Id {
        let nodes = pat.as_ref().as_ref();
        let mut new_ids = Vec::with_capacity(nodes.len());
        let mut new_node_q = Vec::with_capacity(nodes.len());
        for node in nodes {
            match node {
                ENodeOrVar::Var(var) => {
                    let id = subst[*var];
                    new_ids.push(id);
                    new_node_q.push(false);
                }
                ENodeOrVar::ENode(node) => {
                    let new_node = node.clone().map_children(|i| new_ids[usize::from(i)]);
                    let size_before = self.unionfind.size();
                    let next_id = self.add_internal(new_node);
                    if self.unionfind.size() > size_before {
                        new_node_q.push(true);
                    } else {
                        new_node_q.push(false);
                    }

                    if let Some(explain) = &mut self.explain {
                        node.for_each(|child| {
                            if new_node_q[usize::from(child)] {
                                explain.set_existance_reason(new_ids[usize::from(child)], next_id);
                            }
                        });
                    }
                    new_ids.push(next_id);
                }
            }
        }
        *new_ids.last().unwrap()
    }

    /// Lookup the eclass of the given enode.
    ///
    /// You can pass in either an owned enode or a `&mut` enode,
    /// in which case the enode's children will be canonicalized.
    ///
    /// # Example
    /// ```
    /// # use egg::*;
    /// let mut egraph: EGraph<SymbolLang, ()> = Default::default();
    /// let a = egraph.add(SymbolLang::leaf("a"));
    /// let b = egraph.add(SymbolLang::leaf("b"));
    ///
    /// // lookup will find this node if its in the egraph
    /// let mut node_f_ab = SymbolLang::new("f", vec![a, b]);
    /// assert_eq!(egraph.lookup(node_f_ab.clone()), None);
    /// let id = egraph.add(node_f_ab.clone());
    /// assert_eq!(egraph.lookup(node_f_ab.clone()), Some(id));
    ///
    /// // if the query node isn't canonical, and its passed in by &mut instead of owned,
    /// // its children will be canonicalized
    /// egraph.union(a, b);
    /// egraph.rebuild();
    /// assert_eq!(egraph.lookup(&mut node_f_ab), Some(id));
    /// assert_eq!(node_f_ab, SymbolLang::new("f", vec![a, a]));
    /// ```
    pub fn lookup<B>(&self, enode: B) -> Option<Id>
    where
        B: BorrowMut<L>,
    {
        self.lookup_internal(enode).map(|id| self.find(id))
    }

    fn lookup_internal<B>(&self, mut enode: B) -> Option<Id>
    where
        B: BorrowMut<L>,
    {
        let enode = enode.borrow_mut();
        enode.update_children(|id| self.find(id));
        self.memo.get(enode).copied()
    }

    /// Lookup the eclass of the given [`RecExpr`].
    ///
    /// Equivalent to the last value in [`EGraph::lookup_expr_ids`].
    pub fn lookup_expr(&self, expr: &RecExpr<L>) -> Option<Id> {
        self.lookup_expr_ids(expr)
            .and_then(|ids| ids.last().copied())
    }

    /// Lookup the eclasses of all the nodes in the given [`RecExpr`].
    pub fn lookup_expr_ids(&self, expr: &RecExpr<L>) -> Option<Vec<Id>> {
        let nodes = expr.as_ref();
        let mut new_ids = Vec::with_capacity(nodes.len());
        for node in nodes {
            let node = node.clone().map_children(|i| new_ids[usize::from(i)]);
            let id = self.lookup(node)?;
            new_ids.push(id)
        }
        Some(new_ids)
    }

    /// Adds an enode to the [`EGraph`].
    ///
    /// When adding an enode, to the egraph, [`add`] it performs
    /// _hashconsing_ (sometimes called interning in other contexts).
    ///
    /// Hashconsing ensures that only one copy of that enode is in the egraph.
    /// If a copy is in the egraph, then [`add`] simply returns the id of the
    /// eclass in which the enode was found.
    ///
    /// Like [`union`](EGraph::union), this modifies the e-graph.
    ///
    /// [`add`]: EGraph::add()
    pub fn add(&mut self, enode: L) -> Id {
        let id = self.add_internal(enode);
        self.find(id)
    }

    /// Adds an enode to the egraph and also returns the the enode's id (uncanonicalized).
    fn add_internal(&mut self, mut enode: L) -> Id {
        let original = enode.clone();
        if let Some(existing_id) = self.lookup_internal(&mut enode) {
            let id = self.find(existing_id);
            // when explanations are enabled, we need a new representative for this expr
            if let Some(explain) = self.explain.as_mut() {
                if let Some(existing_explain) = explain.uncanon_memo.get(&original) {
                    *existing_explain
                } else {
                    let new_id = self.unionfind.make_set();
                    explain.add(original, new_id, new_id);
                    self.unionfind.union(id, new_id);
                    explain.union(existing_id, new_id, Justification::Congruence, true);
                    new_id
                }
            } else {
                existing_id
            }
        } else {
            let id = self.make_new_eclass(enode);
            if let Some(explain) = self.explain.as_mut() {
                explain.add(original, id, id);
            }
<<<<<<< HEAD
            log::trace!("  ...adding to {}", id);
            let class = EClass {
                id,
                nodes: vec![enode.clone()],
                data: self.analysis.make(self, &enode),
                parents: Default::default(),
            };
=======
>>>>>>> cb9835c7

            // now that we updated explanations, run the analysis for the new eclass
            N::modify(self, id);
            self.clean = false;
            id
        }
    }

    /// This function makes a new eclass in the egraph (but doesn't touch explanations)
    fn make_new_eclass(&mut self, enode: L) -> Id {
        let id = self.unionfind.make_set();
        log::trace!("  ...adding to {}", id);
        let class = EClass {
            id,
            nodes: vec![enode.clone()],
            data: N::make(self, &enode),
            parents: Default::default(),
        };

        // add this enode to the parent lists of its children
        enode.for_each(|child| {
            let tup = (enode.clone(), id);
            self[child].parents.push(tup);
        });

        // TODO is this needed?
        self.pending.push((enode.clone(), id));

        self.classes.insert(id, class);
        assert!(self.memo.insert(enode, id).is_none());

        id
    }

    /// Checks whether two [`RecExpr`]s are equivalent.
    /// Returns a list of id where both expression are represented.
    /// In most cases, there will none or exactly one id.
    ///
    pub fn equivs(&self, expr1: &RecExpr<L>, expr2: &RecExpr<L>) -> Vec<Id> {
        let pat1 = Pattern::from(expr1.as_ref());
        let pat2 = Pattern::from(expr2.as_ref());
        let matches1 = pat1.search(self);
        trace!("Matches1: {:?}", matches1);

        let matches2 = pat2.search(self);
        trace!("Matches2: {:?}", matches2);

        let mut equiv_eclasses = Vec::new();

        for m1 in &matches1 {
            for m2 in &matches2 {
                if self.find(m1.eclass) == self.find(m2.eclass) {
                    equiv_eclasses.push(m1.eclass)
                }
            }
        }

        equiv_eclasses
    }

    /// Given two patterns and a substitution, add the patterns
    /// and union them.
    ///
    /// When explanations are enabled [`with_explanations_enabled`](Runner::with_explanations_enabled), use
    /// this function instead of [`union`](EGraph::union).
    ///
    /// Returns the id of the new eclass, along with
    /// a `bool` indicating whether a union occured.
    pub fn union_instantiations(
        &mut self,
        from_pat: &PatternAst<L>,
        to_pat: &PatternAst<L>,
        subst: &Subst,
        rule_name: impl Into<Symbol>,
    ) -> (Id, bool) {
        let id1 = self.add_instantiation_internal(from_pat, subst);
        let size_before = self.unionfind.size();
        let id2 = self.add_instantiation_internal(to_pat, subst);
        let rhs_new = self.unionfind.size() > size_before;

        let did_union = self.perform_union(
            id1,
            id2,
            Some(Justification::Rule(rule_name.into())),
            rhs_new,
        );
        (self.find(id1), did_union)
    }

    /// Unions two eclasses given their ids.
    ///
    /// The given ids need not be canonical.
    /// The returned `bool` indicates whether a union is necessary,
    /// so it's `false` if they were already equivalent.
    ///
    /// When explanations are enabled, this function is not available.
    /// Instead, use [`union_instantiations`](EGraph::union_instantiations).
    /// See [`explain_equivalence`](Runner::explain_equivalence) for a more detailed
    /// explanation of the feature.
    ///
    ///
    pub fn union(&mut self, id1: Id, id2: Id) -> bool {
        if self.explain.is_some() {
            panic!("Use union_instantiations when explanation mode is enabled.");
        }
        self.perform_union(id1, id2, None, false)
    }

    fn perform_union(
        &mut self,
        enode_id1: Id,
        enode_id2: Id,
        rule: Option<Justification>,
        any_new_rhs: bool,
    ) -> bool {
        self.clean = false;
        let mut id1 = self.find_mut(enode_id1);
        let mut id2 = self.find_mut(enode_id2);
        if id1 == id2 {
            return false;
        }
        // make sure class2 has fewer parents
        let class1_parents = self.classes[&id1].parents.len();
        let class2_parents = self.classes[&id2].parents.len();
        if class1_parents < class2_parents {
            std::mem::swap(&mut id1, &mut id2);
        }

        N::pre_union(self, id1, id2);

        if let Some(explain) = &mut self.explain {
            explain.union(enode_id1, enode_id2, rule.unwrap(), any_new_rhs);
        }

        // make id1 the new root
        self.unionfind.union(id1, id2);

        assert_ne!(id1, id2);
        let class2 = self.classes.remove(&id2).unwrap();
        let class1 = self.classes.get_mut(&id1).unwrap();
        assert_eq!(id1, class1.id);

        self.pending.extend(class2.parents.iter().cloned());
        let did_merge = self.analysis.merge(&mut class1.data, class2.data);
        if did_merge.0 {
            self.analysis_pending.extend(class1.parents.iter().cloned());
        }
        if did_merge.1 {
            self.analysis_pending.extend(class2.parents.iter().cloned());
        }

        concat_vecs(&mut class1.nodes, class2.nodes);
        concat_vecs(&mut class1.parents, class2.parents);

        N::modify(self, id1);
        true
    }

    /// Returns a more debug-able representation of the egraph.
    ///
    /// [`EGraph`]s implement [`Debug`], but it ain't pretty. It
    /// prints a lot of stuff you probably don't care about.
    /// This method returns a wrapper that implements [`Debug`] in a
    /// slightly nicer way, just dumping enodes in each eclass.
    ///
    /// [`Debug`]: std::fmt::Debug
    pub fn dump(&self) -> impl Debug + '_ {
        EGraphDump(self)
    }
}

impl<L: Language + Display, N: Analysis<L>> EGraph<L, N> {
    /// Panic if the given eclass doesn't contain the given patterns
    ///
    /// Useful for testing.
    pub fn check_goals(&self, id: Id, goals: &[Pattern<L>]) {
        let (cost, best) = Extractor::new(self, AstSize).find_best(id);
        println!("End ({}): {}", cost, best.pretty(80));

        for (i, goal) in goals.iter().enumerate() {
            println!("Trying to prove goal {}: {}", i, goal.pretty(40));
            let matches = goal.search_eclass(&self, id);
            if matches.is_none() {
                let best = Extractor::new(&self, AstSize).find_best(id).1;
                panic!(
                    "Could not prove goal {}:\n\
                     {}\n\
                     Best thing found:\n\
                     {}",
                    i,
                    goal.pretty(40),
                    best.pretty(40),
                );
            }
        }
    }
}

// All the rebuilding stuff
impl<L: Language, N: Analysis<L>> EGraph<L, N> {
    #[inline(never)]
    fn rebuild_classes(&mut self) -> usize {
        let mut classes_by_op = std::mem::take(&mut self.classes_by_op);
        classes_by_op.values_mut().for_each(|ids| ids.clear());

        let mut trimmed = 0;
        let uf = &mut self.unionfind;

        for class in self.classes.values_mut() {
            let old_len = class.len();
            class
                .nodes
                .iter_mut()
                .for_each(|n| n.update_children(|id| uf.find_mut(id)));
            class.nodes.sort_unstable();
            class.nodes.dedup();

            trimmed += old_len - class.nodes.len();

            let mut add = |n: &L| {
                #[allow(clippy::mem_discriminant_non_enum)]
                classes_by_op
                    .entry(std::mem::discriminant(&n))
                    .or_default()
                    .insert(class.id)
            };

            // we can go through the ops in order to dedup them, becaue we
            // just sorted them
            let mut nodes = class.nodes.iter();
            if let Some(mut prev) = nodes.next() {
                add(prev);
                for n in nodes {
                    if !prev.matches(n) {
                        add(n);
                        prev = n;
                    }
                }
            }
        }

        #[cfg(debug_assertions)]
        for ids in classes_by_op.values_mut() {
            let unique: HashSet<Id> = ids.iter().copied().collect();
            assert_eq!(ids.len(), unique.len());
        }

        self.classes_by_op = classes_by_op;
        trimmed
    }

    #[inline(never)]
    fn check_memo(&self) -> bool {
        let mut test_memo = HashMap::default();

        for (&id, class) in self.classes.iter() {
            assert_eq!(class.id, id);
            for node in &class.nodes {
                if let Some(old) = test_memo.insert(node, id) {
                    assert_eq!(
                        self.find(old),
                        self.find(id),
                        "Found unexpected equivalence for {:?}\n{:?}\nvs\n{:?}",
                        node,
                        self[self.find(id)].nodes,
                        self[self.find(old)].nodes,
                    );
                }
            }
        }

        for (n, e) in test_memo {
            assert_eq!(e, self.find(e));
            assert_eq!(
                Some(e),
                self.memo.get(n).map(|id| self.find(*id)),
                "Entry for {:?} at {} in test_memo was incorrect",
                n,
                e
            );
        }

        true
    }

    #[inline(never)]
    fn process_unions(&mut self) -> usize {
        let mut n_unions = 0;

        while !self.pending.is_empty() {
            while let Some((mut node, class)) = self.pending.pop() {
                node.update_children(|id| self.find_mut(id));
                if let Some(memo_class) = self.memo.insert(node, class) {
                    let did_something = self.perform_union(
                        memo_class,
                        class,
                        Some(Justification::Congruence),
                        false,
                    );
                    n_unions += did_something as usize;
                }
            }

            while let Some((node, class_id)) = self.analysis_pending.pop() {
                let class_id = self.find_mut(class_id);
                let node_data = self.analysis.make(self, &node);
                let class = self.classes.get_mut(&class_id).unwrap();

                let did_merge = self.analysis.merge(&mut class.data, node_data);
                if did_merge.0 {
                    self.analysis_pending.extend(class.parents.iter().cloned());
                    N::modify(self, class_id)
                }
            }
        }

        assert!(self.pending.is_empty());
        assert!(self.analysis_pending.is_empty());

        n_unions
    }

    /// Restores the egraph invariants of congruence and enode uniqueness.
    ///
    /// As mentioned
    /// [in the tutorial](tutorials/_01_background/index.html#invariants-and-rebuilding),
    /// `egg` takes a lazy approach to maintaining the egraph invariants.
    /// The `rebuild` method allows the user to manually restore those
    /// invariants at a time of their choosing. It's a reasonably
    /// fast, linear-ish traversal through the egraph.
    ///
    /// After modifying an e-graph with [`add`](EGraph::add) or
    /// [`union`](EGraph::union), you must call `rebuild` to restore
    /// invariants before any query operations, otherwise the results
    /// may be stale or incorrect.
    ///
    /// This will set [`EGraph::clean`] to `true`.
    ///
    /// # Example
    /// ```
    /// use egg::{*, SymbolLang as S};
    /// let mut egraph = EGraph::<S, ()>::default();
    /// let x = egraph.add(S::leaf("x"));
    /// let y = egraph.add(S::leaf("y"));
    /// let ax = egraph.add_expr(&"(+ a x)".parse().unwrap());
    /// let ay = egraph.add_expr(&"(+ a y)".parse().unwrap());

    /// // Union x and y
    /// egraph.union(x, y);
    /// // Classes: [x y] [ax] [ay] [a]
    /// assert_eq!(egraph.find(x), egraph.find(y));
    ///
    /// // Rebuilding restores the congruence invariant, finding
    /// // that ax and ay are equivalent.
    /// egraph.rebuild();
    /// // Classes: [x y] [ax ay] [a]
    /// assert_eq!(egraph.number_of_classes(), 3);
    /// assert_eq!(egraph.find(ax), egraph.find(ay));
    /// ```
    pub fn rebuild(&mut self) -> usize {
        let old_hc_size = self.memo.len();
        let old_n_eclasses = self.number_of_classes();

        let start = Instant::now();

        let n_unions = self.process_unions();
        let trimmed_nodes = self.rebuild_classes();

        let elapsed = start.elapsed();
        info!(
            concat!(
                "REBUILT! in {}.{:03}s\n",
                "  Old: hc size {}, eclasses: {}\n",
                "  New: hc size {}, eclasses: {}\n",
                "  unions: {}, trimmed nodes: {}"
            ),
            elapsed.as_secs(),
            elapsed.subsec_millis(),
            old_hc_size,
            old_n_eclasses,
            self.memo.len(),
            self.number_of_classes(),
            n_unions,
            trimmed_nodes,
        );

        debug_assert!(self.check_memo());
        self.clean = true;
        n_unions
    }

    pub(crate) fn check_each_explain(&self, rules: &[&Rewrite<L, N>]) -> bool {
        if let Some(explain) = &self.explain {
            explain.check_each_explain(rules)
        } else {
            panic!("Can't check explain when explanations are off");
        }
    }
}

struct EGraphDump<'a, L: Language, N: Analysis<L>>(&'a EGraph<L, N>);

impl<'a, L: Language, N: Analysis<L>> Debug for EGraphDump<'a, L, N> {
    fn fmt(&self, f: &mut fmt::Formatter<'_>) -> fmt::Result {
        let mut ids: Vec<Id> = self.0.classes().map(|c| c.id).collect();
        ids.sort();
        for id in ids {
            let mut nodes = self.0[id].nodes.clone();
            nodes.sort();
            writeln!(f, "{} ({:?}): {:?}", id, self.0[id].data, nodes)?
        }
        Ok(())
    }
}

#[cfg(test)]
mod tests {

    use super::*;

    #[test]
    fn simple_add() {
        use SymbolLang as S;

        crate::init_logger();
        let mut egraph = EGraph::<S, ()>::default();

        let x = egraph.add(S::leaf("x"));
        let x2 = egraph.add(S::leaf("x"));
        let _plus = egraph.add(S::new("+", vec![x, x2]));

        egraph.union_instantiations(
            &"x".parse().unwrap(),
            &"y".parse().unwrap(),
            &Default::default(),
            "union x and y".to_string(),
        );
        egraph.rebuild();

        egraph.dot().to_dot("target/foo.dot").unwrap();
    }

    #[cfg(all(feature = "serde-1", feature = "serde_json"))]
    #[test]
    fn test_serde() {
        fn ser(_: &impl Serialize) {}
        fn de<'a>(_: &impl Deserialize<'a>) {}

        let mut egraph = EGraph::<SymbolLang, ()>::default();
        egraph.add_expr(&"(foo bar baz)".parse().unwrap());
        ser(&egraph);
        de(&egraph);

        let json_rep = serde_json::to_string_pretty(&egraph).unwrap();
        println!("{}", json_rep);
    }
}<|MERGE_RESOLUTION|>--- conflicted
+++ resolved
@@ -515,16 +515,6 @@
             if let Some(explain) = self.explain.as_mut() {
                 explain.add(original, id, id);
             }
-<<<<<<< HEAD
-            log::trace!("  ...adding to {}", id);
-            let class = EClass {
-                id,
-                nodes: vec![enode.clone()],
-                data: self.analysis.make(self, &enode),
-                parents: Default::default(),
-            };
-=======
->>>>>>> cb9835c7
 
             // now that we updated explanations, run the analysis for the new eclass
             N::modify(self, id);
